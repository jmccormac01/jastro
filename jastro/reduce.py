"""
Functions for reducing data
"""
import numpy as np
from astropy.time import Time
import astropy.units as u
import jastro.coords as jcoords
import jastro.housekeeping as jhk

# pylint: disable=invalid-name
# pylint: disable=no-member
# pylint: disable=bare-except
# pylint: disable=too-many-arguments
# pylint: disable=too-many-locals


def extract_overscan_correction(data, os_region):
    """
    Take an image and extract the overscan correction
    """
    x1, x2 = map(int, os_region.split(',')[0][1:].split(":"))
    y1, y2 = map(int, os_region.split(',')[1][:-1].split(":"))

    # extract the overscan region
    os_data = data[y1-1:y2, x1-1:x2]

    # detemine direction of overscan, along row or columns?
    if x2-x1 > y2-y1:
        os_correction = np.median(os_data, axis=0)
    else:
        os_correction = np.median(os_data, axis=1)
    return os_correction

def make_master_bias(images, master_bias_filename="master_bias.fits"):
    """
    If no master bias image is found try making a
    master bias using all biases found in the
    ImageFileCollection object, if any.

    Parameters
    ----------
    images : dict
        Dict containing lists of images in the
        working directory
    master_bias_filename : str
        Name of master bias file to save
        Default = 'master_bias.fits'

    Returns
    -------
    master_bias : array-like | None
        A master bias image array, or
        None if no biases are found

    Raises
    ------
    None
    """
    bias_list = []
    try:
        master_bias, _ = jhk.load_fits_image(master_bias_filename)
        return master_bias
    except:
        # check for no images
        if not images['biases']:
            return None
        # loop over any biaes and load each image
        for f in images['biases']:
            print(f)
            ccd, _ = jhk.load_fits_image(f)
            bias_list.append(ccd)
        bias_list = np.array(bias_list)
        # build the master frame
        new_header = {}
        new_header["N_STACK"] = len(bias_list)
        master_bias = np.median(bias_list, axis=0)
        jhk.write_fits_image(master_bias_filename, master_bias,
                             header=new_header, clobber=True)
        return master_bias

<<<<<<< HEAD
        if len(bias_list) > 0:
            new_header = {}
            new_header["N_STACK"] = len(bias_list)
            master_bias = np.median(bias_list, axis=0)
            jhk.write_fits_image(master_bias_filename, master_bias,
                                 header=new_header, clobber=True)
            return master_bias
        return None

def make_master_dark(images, master_bias=None, dark_keyword='DARK',
                     exptime_keyword='EXPTIME', master_dark_filename="master_dark.fits",
                     med_bias=0):
=======
def make_master_dark(images, master_bias=None, exptime_keyword='EXPTIME',
                     master_dark_filename="master_dark.fits"):
>>>>>>> fcafef04
    """
    If no master dark image is found try making a
    master dark from all darks found in the
    ImageFileCollection object.

    If a master bias image is provided the darks
    are first corrected for their bias level
    before combination

    Parameters
    ----------
    images : dict
        Dict containing lists of images in the
        working directory
    master_bias : array-like, optional
        Array containing the master bias image
        Default = None
    exptime_keyword : str
        Header keyword for exposure time
        Default = 'EXPTIME'
    master_dark_filename : str
        Name of master dark file to save
        Default = 'master_dark.fits'
    med_bias : int
        Fallback value if overscan is unavailable
        Default = 0

    Returns
    -------
    master_dark : array-like | None
        A master dark image array, or
        None if no darks are found
    dark_exp : int | None
        The exposure time of the dark frames, or
        None if no darks are found

    Raises
    ------
    None
    """
    dark_list = []
    dark_exp = None
    try:
        master_dark, hdr = jhk.load_fits_image(master_dark_filename)
        dark_exp = round(float(hdr[exptime_keyword]), 2)
        return master_dark, dark_exp
    except:
        # check for no images
        if not images['darks']:
            return None, None
        # load each dark and apply a bias correction if possible
        for f in images['darks']:
            print(f)
            ccd, hdr = jhk.load_fits_image(f)
            if not dark_exp:
                dark_exp = round(float(hdr[exptime_keyword]), 2)
            if master_bias is not None:
                ccd = ccd - master_bias
            else:
                print(f'No master bias, subtracting med_bias {med_bias}...')
                ccd = ccd - med_bias
            dark_list.append(ccd)
        dark_list = np.array(dark_list)
        # build the the master dark
        new_header = {}
        master_dark = np.median(dark_list, axis=0)
        new_header["N_STACK"] = len(dark_list)
        new_header[exptime_keyword] = dark_exp
        jhk.write_fits_image(master_dark_filename, master_dark,
                             header=new_header, clobber=True)
        return master_dark, dark_exp

<<<<<<< HEAD
        if len(dark_list) > 0:
            new_header = {}
            master_dark = np.median(dark_list, axis=0)
            new_header["N_STACK"] = len(dark_list)
            new_header[exptime_keyword] = dark_exp
            jhk.write_fits_image(master_dark_filename, master_dark,
                                 header=new_header, clobber=True)
            return master_dark, dark_exp
        return None, None

def make_master_dark_osc(images, overscan_keyword, dark_keyword='DARK',
                         exptime_keyword='EXPTIME', master_dark_filename="master_dark.fits",
                         med_bias=0):
=======
def make_master_dark_osc(images, overscan_keyword, exptime_keyword='EXPTIME',
                         master_dark_filename="master_dark.fits"):
>>>>>>> fcafef04
    """
    If no master dark image is found try making a
    master dark from all darks found in the
    ImageFileCollection object.

    If a master bias image is provided the darks
    are first corrected for their bias level
    before combination

    Bias correction is done using the overscane region

    Parameters
    ----------
    images : dict
        Dict containing lists of images in the
        working directory
    overscan_keyword : str
        Overscan region defined as '[x1:x2,y1:y2]'
    exptime_keyword : str
        Header keyword for exposure time
        Default = 'EXPTIME'
    master_dark_filename : str
        Name of master dark file to save
        Default = 'master_dark.fits'
    med_bias : int
        Fallback value if overscan is unavailable
        Default = 0

    Returns
    -------
    master_dark : array-like | None
        A master dark image array, or
        None if no darks are found
    dark_exp : float | None
        The exposure time of the dark frames, or
        None if no darks are found

    Raises
    ------
    None
    """
    dark_list = []
    dark_exp = None
    try:
        master_dark, header = jhk.load_fits_image(master_dark_filename)
        dark_exp = round(float(header[exptime_keyword]), 2)
        return master_dark, dark_exp
    except:
        # check for no images
        if not images['darks']:
            return None, None
        # load each dark and apply a bias correction if possible
        for f in images['darks']:
            print(f)
            # load the data
            ccd, header = jhk.load_fits_image(f)
            # load few header items
            dark_exp = round(float(header[exptime_keyword]), 2)
            # fetch overscan correction
            try:
                os_region = header[overscan_keyword]
                os_corr = extract_overscan_correction(ccd, os_region)
            except KeyError:
                print(f'No overscan, subtracting med_bias {med_bias}...')
                os_corr = med_bias
            # correct the frame
            ccd_corr = ccd - os_corr
            # save dark signal for combining
            dark_list.append(ccd_corr)
        dark_list = np.array(dark_list)
        # build the master dark
        new_header = {}
        master_dark = np.median(dark_list, axis=0)
        new_header["N_STACK"] = len(dark_list)
        new_header[exptime_keyword] = dark_exp
        jhk.write_fits_image(master_dark_filename, master_dark,
                             header=new_header, clobber=True)
        return master_dark, dark_exp

def estimate_sky_level(data):
    """
    Function to interatively sigma clip the sky background
    to estimate the sky level without the influence of stars
    """
    mean_diff = 1E6
    mean_diff_limit = 1E-6
    sigma = 3
    # create a masked array where nothing is masked
    data = np.ma.masked_where(data < -1E6, data)
    while mean_diff > mean_diff_limit:
        mean = np.ma.average(data)
        rms = np.ma.std(data)
        masked_data = np.ma.masked_where(((data > mean+sigma*rms) | (data < mean-sigma*rms)), data)
        new_mean = np.ma.average(masked_data)
        new_rms = np.ma.std(masked_data)
        print(f'Sky level: {new_mean}, RMS: {new_rms}')
        data = masked_data
        mean_diff = abs(new_mean-mean)/new_mean
    return new_mean, new_rms

def make_master_flat(images, filt, master_bias=None, master_dark=None,
<<<<<<< HEAD
                     dark_exp=30, flat_keyword='FLAT', exptime_keyword='EXPTIME',
                     master_flat_filename="master_flat.fits", med_bias=0):
=======
                     dark_exp=30, exptime_keyword='EXPTIME',
                     master_flat_filename="master_flat.fits"):
>>>>>>> fcafef04
    """
    If no master flat is found try making a master flat
    from all the flats in the ImageFileCollection
    object.

    If a master bias is provided the flats are first
    corrected for their bias level.

    Similarly, if a master dark is provided the flats
    are corrected for their dark current.

    Parameters
    ----------
    images : dict
        Dict containing lists of images in the
        working directory
    filt : str
        The name of the filter used for this data
    master_bias : array-like, optional
        Array containing the master bias image
        Default = None
    master_dark : array-like, optional
        Array containing the master dark image
        Default = None
    dark_exp : int, optional
        Exposure time for master dark
        Default = 30
    exptime_keyword : str, optional
        Header keyword for exposure time
        Default = 'EXPTIME'
    master_flat_filename : str
        Name of master flat file to save
        Default = 'master_flat.fits'
    med_bias : int
        Fallback value if overscan is unavailable
        Default = 0

    Returns
    -------
    master_flat : array-like | None
        A master flat image array, or
        None if no flats are found

    Raises
    ------
    None
    """
    # empty dictionaries for the filtered data
    flat_list = []
    try:
        master_flat, _ = jhk.load_fits_image(master_flat_filename)
        return master_flat
    except:
        # check for no images
        if not images['flats'][filt]:
            print(f'There are no flats for {filt}, skipping...')
            return None
        # loop over each flat and apply bias/dark correction if possible
        print(f'Reducing flats from filter {filt}')
        for f in images['flats'][filt]:
            print(f)
            ccd, hdr = jhk.load_fits_image(f)
            data_exp = round(float(hdr[exptime_keyword]), 2)
            if master_bias is not None:
                ccd = ccd - master_bias
            else:
                print(f'No master bias, subtracting med_bias {med_bias}...')
                ccd = ccd - med_bias
            if master_dark is not None:
                ccd = ccd - (master_dark * (data_exp/dark_exp))
            else:
                print('No master dark, skipping correction...')
            sky_level, _ = estimate_sky_level(ccd)
            ccd = ccd / sky_level
            flat_list.append(ccd)
        flat_list = np.array(flat_list)
        # build the master flat
        master_flat = np.median(flat_list, axis=0)
        jhk.write_fits_image(master_flat_filename, master_flat,
                             header=False, clobber=True)
        return master_flat

def make_master_flat_osc(images, filt, overscan_keyword, master_dark=None,
<<<<<<< HEAD
                         dark_exp=30, flat_keyword='FLAT', exptime_keyword='EXPTIME',
                         master_flat_filename="master_flat.fits", med_bias=0):
=======
                         dark_exp=30, exptime_keyword='EXPTIME',
                         master_flat_filename="master_flat.fits"):
>>>>>>> fcafef04
    """
    If no master flat is found try making a master flat
    from all the flats in the ImageFileCollection
    object.

    If a master bias is provided the flats are first
    corrected for their bias level.

    Similarly, if a master dark is provided the flats
    are corrected for their dark current.

    Parameters
    ----------
    images : dict
        Dict containing lists of images in the
        working directory
    filt : str
        The name of the filter used for this data
    overscan_keyword : str
        Overscan region defined as '[x1:x2,y1:y2]'
    master_dark : array-like, optional
        Array containing the master dark image
        Default = None
    dark_exp : int, optional
        Exposure time for master dark
        Default = 30
    exptime_keyword : str, optional
        Header keyword for exposure time
        Default = 'EXPTIME'
    master_flat_filename : str
        Name of master flat file to save
        Default = 'master_flat.fits'
    med_bias : int
        Fallback value if overscan is unavailable
        Default = 0

    Returns
    -------
    master_flat : array-like | None
        A master flat image array, or
        None if no flats are found

    Raises
    ------
    None
    """
    # empty dictionaries for the filtered data
    flat_list = []
    try:
        master_flat, _ = jhk.load_fits_image(master_flat_filename)
        return master_flat
    except:
        # check for no images
        if not images['flats'][filt]:
            print(f'There are no flats for {filt}, skipping...')
            return None
        # loop over each flat and apply bias/dark correction if possible
        print(f'Reducing flats from filter {filt}')
        for f in images['flats'][filt]:
            print(f)
            # load the data
            ccd, header = jhk.load_fits_image(f)
            # load few header items
            data_exp = round(float(header[exptime_keyword]), 2)
            # fetch overscan correction
            try:
                os_region = header[overscan_keyword]
                os_corr = extract_overscan_correction(ccd, os_region)
            except KeyError:
                print(f'No master bias, subtracting med_bias {med_bias}...')
                os_corr = med_bias
            # correct the frame for the overscan
            ccd_corr = ccd - os_corr
            # correct for dark current if master_dark
            if master_dark is not None:
                # scale the dark signal before correcting
                ccd_corr = ccd_corr - (master_dark * (data_exp/dark_exp))
            else:
                print('No master dark, skipping correction...')
            # estimate sky level
            sky_level, _ = estimate_sky_level(ccd_corr)
            # normalise by the sky level
            ccd_corr_norm = ccd_corr/sky_level
            # save dark signal for combining
            flat_list.append(ccd_corr_norm)
        flat_list = np.array(flat_list)
        # build the master flat
        master_flat = np.median(flat_list, axis=0)
        jhk.write_fits_image(master_flat_filename, master_flat,
                             header=False, clobber=True)
        return master_flat

def correct_data(filename, filt, location, master_bias=None, master_dark=None,
                 master_flat=None, dark_exp=30, exptime_keyword='EXPTIME',
                 dateobs_start_keyword='DATE-OBS', ra_keyword='RA', dec_keyword='DEC',
                 med_bias=0):
    """
    Correct a science image using the available
    master calibrations. Skip a calibration step if the
    master frame does not exist.

    No reduced file is written in this new scheme.
    Instead, the corrected data is passed directly
    to the phot() routine, photometry is done as per
    the configuration and the photometry is written out
    only.

    Parameters
    ----------
    filename : str
        Name of the image to process
    filt : str
        The name of the filter used for this data
    location : astropy.coordinates.EarthLocation
        The EarthLocation of the observatory where the data
        was taken. This is used for light travel time
        calculations
    master_bias : array-like, optional
        Array containing the master bias image
        Default = None
    master_dark : array-like, optional
        Array containing the master dark image
        Default = None
    master_flat : array-like, optional
        Array containing the master flat image
        Default = None
    dark_exp : int, optional
        Exposure time for master dark
        Default = 30
    exptime_keyword : str, optional
        Header keyword for exposure time
        Default = 'EXPTIME'
    dateobs_start_keyword : str, optional
        Header keyword for the date obs start
        Default = 'DATE-OBS'
    ra_keyword : str, optional
        Header keyword for the Right Ascension
        Default = 'RA'
    dec_keyword : str. optional
        Header keyword for the Declination
        Default = 'DEC'
    med_bias : int
        Fallback value if overscan is unavailable
        Default = 0

    Returns
    -------
    ccd :  array
        The corrected image
    time_jd : astropy.Time
        The JD at mid exposure
    time_bary : astropy.Time
        The BJD_TDB at mid exposure
    time_helio : astropy.Time
        The HJD at mid exposure

    Raises
    ------
    None
    """
    print(f'Reducing {filename}...')
    ccd, hdr = jhk.load_fits_image(filename)
    # collect/correct some header values
    data_exp = round(float(hdr[exptime_keyword]), 2)
    half_exptime = data_exp/2.
    time_isot = Time(hdr[dateobs_start_keyword], format='isot',
                     scale='utc', location=location)
    time_jd = Time(time_isot.jd, format='jd', scale='utc', location=location)
    # correct to mid exposure time
    time_jd = time_jd + half_exptime*u.second
    ra = hdr[ra_keyword]
    dec = hdr[dec_keyword]
    ltt_bary, ltt_helio = jcoords.get_light_travel_times(ra, dec, time_jd)
    time_bary = time_jd.tdb + ltt_bary
    time_helio = time_jd.utc + ltt_helio

    if master_bias is not None:
        ccd = ccd - master_bias
    else:
        print(f'No master bias, subtracting med_bias {med_bias}...')
        ccd = ccd - med_bias
    if master_dark is not None:
        ccd = ccd - (master_dark * (data_exp/dark_exp))
    else:
        print('No master dark, skipping correction...')
    if master_flat is not None:
        ccd = ccd / master_flat
    else:
        print(f'No master flat for {filt}, skipping correction...')

    # after calibrating we need np.float64 data
    # if there are no calibrations we maintain dtype = np.uint16
    # fix this by doing the following
    if isinstance(ccd[0][0], np.uint16):
        ccd = ccd.astype(np.float64)
    return ccd, time_jd, time_bary, time_helio

def correct_data_osc(filename, filt, location, overscan_keyword, master_dark=None,
                     master_flat=None, dark_exp=30, exptime_keyword='EXPTIME',
                     dateobs_start_keyword='DATE-OBS', ra_keyword='RA', dec_keyword='DEC',
                     med_bias=0):
    """
    Correct a science image using the available
    master calibrations. Skip a calibration step if the
    master frame does not exist.

    No reduced file is written in this new scheme.
    Instead, the corrected data is passed directly
    to the phot() routine, photometry is done as per
    the configuration and the photometry is written out
    only.

    Parameters
    ----------
    filename : str
        Name of the image to process
    filt : str
        The name of the filter used for this data
    location : astropy.coordinates.EarthLocation
        The EarthLocation of the observatory where the data
        was taken. This is used for light travel time
        calculations
    overscan_keyword : str
        Overscan region defined as '[x1:x2,y1:y2]'
    master_dark : array-like, optional
        Array containing the master dark image
        Default = None
    master_flat : array-like, optional
        Array containing the master flat image
        Default = None
    dark_exp : int, optional
        Exposure time for master dark
        Default = 30
    exptime_keyword : str, optional
        Header keyword for exposure time
        Default = 'EXPTIME'
    dateobs_start_keyword : str, optional
        Header keyword for the date obs start
        Default = 'DATE-OBS'
    ra_keyword : str, optional
        Header keyword for the Right Ascension
        Default = 'RA'
    dec_keyword : str. optional
        Header keyword for the Declination
        Default = 'DEC'
    med_bias : int
        Fallback value if overscan is unavailable
        Default = 0

    Returns
    -------
    ccd : array
        The corrected image
    time_jd : astropy.Time
        The JD at mid exposure
    time_bary : astropy.Time
        The BJD_TDB at mid exposure
    time_helio : astropy.Time
        The HJD at mid exposure

    Raises
    ------
    None
    """
    print(f'Reducing {filename}...')

    # load the data
    ccd, header = jhk.load_fits_image(filename)
    # load few header items
    data_exp = round(float(header[exptime_keyword]), 2)
    ra = header[ra_keyword]
    dec = header[dec_keyword]
    # do some time conversion
    half_exptime = data_exp/2.
    time_isot = Time(header[dateobs_start_keyword], format='isot',
                     scale='utc', location=location)
    time_jd = Time(time_isot.jd, format='jd', scale='utc', location=location)
    # correct to mid exposure time
    time_jd = time_jd + half_exptime*u.second
    ltt_bary, ltt_helio = jcoords.get_light_travel_times(ra, dec, time_jd)
    time_bary = time_jd.tdb + ltt_bary
    time_helio = time_jd.utc + ltt_helio

    # fetch overscan correction
    try:
        os_region = header[overscan_keyword]
        os_corr = extract_overscan_correction(ccd, os_region)
    except KeyError:
        print(f'No master bias, subtracting med_bias {med_bias}...')
        # make a dummy block of zeros for OSC
        os_corr = med_bias

    # correct the frame for the overscan
    ccd_corr = ccd - os_corr
    # correct for dark current if master_dark
    if master_dark is not None:
        # scale the dark signal before correcting
        ccd_corr = ccd_corr - (master_dark * (data_exp/dark_exp))
    else:
        print('No master dark, skipping correction...')
    if master_flat is not None:
        ccd_corr = ccd_corr / master_flat
    else:
        print(f'No master flat for {filt}, skipping correction...')
    # check the data type is float for sep stage
    if isinstance(ccd_corr[0][0], np.uint16):
        ccd_corr = ccd_corr.astype(np.float64)
    return ccd_corr, time_jd, time_bary, time_helio

def find_max_pixel_value(data, x, y, radius):
    """
    Find the maximum pixel value in the image
    in a square around the aperture centre

    Parameters
    ----------
    data : array-like
        The image to search
    x : int
        X coordinate of the search box
    y : int
        Y coordinate of the search box
    radius : int
        The half width of the search box

    Returns
    -------
    max_pixel_value : int
        The maximum pixel value in the area provided

    Raises
    ------
    None
    """
    return round(data[int(y-radius):int(y+radius),
                      int(x-radius):int(x+radius)].ravel().max(), 2)<|MERGE_RESOLUTION|>--- conflicted
+++ resolved
@@ -78,23 +78,9 @@
                              header=new_header, clobber=True)
         return master_bias
 
-<<<<<<< HEAD
-        if len(bias_list) > 0:
-            new_header = {}
-            new_header["N_STACK"] = len(bias_list)
-            master_bias = np.median(bias_list, axis=0)
-            jhk.write_fits_image(master_bias_filename, master_bias,
-                                 header=new_header, clobber=True)
-            return master_bias
-        return None
-
 def make_master_dark(images, master_bias=None, dark_keyword='DARK',
                      exptime_keyword='EXPTIME', master_dark_filename="master_dark.fits",
                      med_bias=0):
-=======
-def make_master_dark(images, master_bias=None, exptime_keyword='EXPTIME',
-                     master_dark_filename="master_dark.fits"):
->>>>>>> fcafef04
     """
     If no master dark image is found try making a
     master dark from all darks found in the
@@ -167,24 +153,9 @@
                              header=new_header, clobber=True)
         return master_dark, dark_exp
 
-<<<<<<< HEAD
-        if len(dark_list) > 0:
-            new_header = {}
-            master_dark = np.median(dark_list, axis=0)
-            new_header["N_STACK"] = len(dark_list)
-            new_header[exptime_keyword] = dark_exp
-            jhk.write_fits_image(master_dark_filename, master_dark,
-                                 header=new_header, clobber=True)
-            return master_dark, dark_exp
-        return None, None
-
 def make_master_dark_osc(images, overscan_keyword, dark_keyword='DARK',
                          exptime_keyword='EXPTIME', master_dark_filename="master_dark.fits",
                          med_bias=0):
-=======
-def make_master_dark_osc(images, overscan_keyword, exptime_keyword='EXPTIME',
-                         master_dark_filename="master_dark.fits"):
->>>>>>> fcafef04
     """
     If no master dark image is found try making a
     master dark from all darks found in the
@@ -286,13 +257,8 @@
     return new_mean, new_rms
 
 def make_master_flat(images, filt, master_bias=None, master_dark=None,
-<<<<<<< HEAD
                      dark_exp=30, flat_keyword='FLAT', exptime_keyword='EXPTIME',
                      master_flat_filename="master_flat.fits", med_bias=0):
-=======
-                     dark_exp=30, exptime_keyword='EXPTIME',
-                     master_flat_filename="master_flat.fits"):
->>>>>>> fcafef04
     """
     If no master flat is found try making a master flat
     from all the flats in the ImageFileCollection
@@ -376,13 +342,8 @@
         return master_flat
 
 def make_master_flat_osc(images, filt, overscan_keyword, master_dark=None,
-<<<<<<< HEAD
                          dark_exp=30, flat_keyword='FLAT', exptime_keyword='EXPTIME',
                          master_flat_filename="master_flat.fits", med_bias=0):
-=======
-                         dark_exp=30, exptime_keyword='EXPTIME',
-                         master_flat_filename="master_flat.fits"):
->>>>>>> fcafef04
     """
     If no master flat is found try making a master flat
     from all the flats in the ImageFileCollection
